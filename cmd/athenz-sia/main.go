--- conflicted
+++ resolved
@@ -27,32 +27,22 @@
 
 	"github.com/AthenZ/k8s-athenz-sia/v3/pkg/certificate"
 	"github.com/AthenZ/k8s-athenz-sia/v3/pkg/config"
-<<<<<<< HEAD
 	"github.com/AthenZ/k8s-athenz-sia/v3/pkg/healthcheck"
 	"github.com/AthenZ/k8s-athenz-sia/v3/pkg/metrics"
 	"github.com/AthenZ/k8s-athenz-sia/v3/pkg/token"
-=======
-	"github.com/AthenZ/k8s-athenz-sia/v3/pkg/identity"
 	"github.com/AthenZ/k8s-athenz-sia/v3/pkg/version"
->>>>>>> f6de56a1
 	"github.com/AthenZ/k8s-athenz-sia/v3/third_party/log"
 )
 
 const serviceName = "athenz-sia"
 
-var (
-	APP_NAME   = version.APP_NAME
-	VERSION    = version.VERSION
-	BUILD_DATE = version.BUILD_DATE
-)
-
 // printVersion returns the version and the built date of the executable itself
 func printVersion() {
-	if VERSION == "" || BUILD_DATE == "" {
+	if version.VERSION == "" || version.BUILD_DATE == "" {
 		fmt.Printf("(development version)\n")
 	} else {
-		fmt.Printf("Version: %s\n", VERSION)
-		fmt.Printf("Build Date: %s\n", BUILD_DATE)
+		fmt.Printf("Version: %s\n", version.VERSION)
+		fmt.Printf("Build Date: %s\n", version.BUILD_DATE)
 		fmt.Println("===== Default Values =====")
 		fmt.Printf("Athenz Endpoint: %s\n", config.DEFAULT_ENDPOINT)
 		fmt.Printf("Certificate SANs DNS Suffix: %s\n", config.DEFAULT_DNS_SUFFIX)
@@ -72,11 +62,7 @@
 
 	// one-time logger for loading user config
 	log.InitLogger("", "INFO", true)
-<<<<<<< HEAD
-	idCfg, err := config.LoadConfig(filepath.Base(os.Args[0]), os.Args[1:])
-=======
-	idConfig, err := config.LoadConfig(APP_NAME, os.Args[1:])
->>>>>>> f6de56a1
+	idCfg, err := config.LoadConfig(version.APP_NAME, os.Args[1:])
 	if err != nil {
 		switch err {
 		case config.ErrHelp:
@@ -89,15 +75,9 @@
 	}
 
 	// re-init logger from user config
-<<<<<<< HEAD
 	log.InitLogger(filepath.Join(idCfg.LogDir, fmt.Sprintf("%s.%s.log", serviceName, idCfg.LogLevel)), idCfg.LogLevel, true)
-	log.Infof("Starting [%s] with version [%s], built on [%s]", filepath.Base(os.Args[0]), VERSION, BUILD_DATE)
+	log.Infof("Starting [%s] with version [%s], built on [%s]", version.APP_NAME, version.VERSION, version.BUILD_DATE)
 	log.Infof("Booting up with args: %v, config: %+v", os.Args, idCfg)
-=======
-	log.InitLogger(filepath.Join(idConfig.LogDir, fmt.Sprintf("%s.%s.log", serviceName, idConfig.LogLevel)), idConfig.LogLevel, true)
-	log.Infof("Starting [%s] with version [%s], built on [%s]", APP_NAME, VERSION, BUILD_DATE)
-	log.Infof("Booting up with args: %v, config: %+v", os.Args, idConfig)
->>>>>>> f6de56a1
 
 	// delay boot with jitter
 	if idCfg.DelayJitterSeconds != 0 {
@@ -107,7 +87,7 @@
 	}
 
 	// register metrics
-	metrics.RegisterBuildInfo(filepath.Base(os.Args[0]), VERSION, BUILD_DATE)
+	metrics.RegisterBuildInfo(filepath.Base(os.Args[0]), version.VERSION, version.BUILD_DATE)
 
 	// variables
 	causeBySignal := fmt.Errorf("received signal")
@@ -154,29 +134,10 @@
 		return
 	}
 
-<<<<<<< HEAD
 	// start background services, should process the sequences in order and graceful shutdown if any start failed
 	if err := certService.Start(runCtx); err != nil {
 		log.Errorf("Error starting certificate provider: %s", err.Error())
 		cancelRun(fmt.Errorf("%w: %w", causeByStartFailed, err))
-=======
-	// register a metric to display the application's app_name, version and build_date
-	promauto.NewGaugeFunc(prometheus.GaugeOpts{
-		Name: "sidecar_build_info",
-		Help: "Indicates the application name, build version and date",
-		ConstLabels: prometheus.Labels{
-			"app_name": APP_NAME,
-			"version":  VERSION,
-			"built":    BUILD_DATE, // reference: https://github.com/enix/x509-certificate-exporter/blob/b33c43ac520dfbced529bf7543d8271d052947d0/internal/collector.go#L49
-		},
-	}, func() float64 {
-		return float64(1)
-	})
-
-	if !idConfig.Init {
-		s := <-ch // wait until receiving os.Signal from channel ch
-		log.Printf("Initiating shutdown with received signal %s ...\n", s.String())
->>>>>>> f6de56a1
 	}
 	if err := tokenService.Start(runCtx); err != nil {
 		log.Errorf("Error starting token provider: %s", err.Error())
