--- conflicted
+++ resolved
@@ -91,31 +91,18 @@
 	if k.MinExpiry == 0 {
 		k.MinExpiry = ts.tokenExpiryInSecond
 	}
+
 	// cache lookup (token TTL must >= 1 minute)
-<<<<<<< HEAD
 	rToken := ts.roleTokenCache.Load(k)
-	if rToken == nil || time.Unix(rToken.Expiry(), 0).Sub(time.Now()) <= time.Minute {
-		log.Debugf("Attempting to fetch role token due to a cache miss from Athenz ZTS server: target[%s], requestID[%s]", k.String(), requestID)
-		// on cache miss, fetch token from Athenz ZTS server
-		rToken, err = fetchRoleToken(ts.ztsClient, k)
-		if err != nil {
-			return
-		}
-		// update cache
-		ts.roleTokenCache.Store(k, rToken)
-		log.Infof("Successfully updated role token cache due to a cache miss: target[%s], requestID[%s]", k.String(), requestID)
-=======
-	rToken := d.roleTokenCache.Load(k)
 	// TODO: What does time.Unix(rToken.Expiry(), 0).Sub(time.Now()) <= time.Minute mean?
 	// TODO: Gotta write a comment for this, or define a variable beforehand.
 	if rToken == nil || time.Unix(rToken.Expiry(), 0).Sub(time.Now()) <= time.Minute {
-		res, resErr := d.requestTokenToZts(k, mROLE_TOKEN, requestID)
+		res, resErr := ts.requestTokenToZts(k, mROLE_TOKEN, requestID)
 		err = resErr // assign error for defer
 		if err != nil {
 			return
 		}
 		rToken = res.token
->>>>>>> 83d581cf
 	}
 
 	// check context cancelled
@@ -188,30 +175,16 @@
 	}
 
 	// cache lookup (token TTL must >= 1 minute)
-<<<<<<< HEAD
 	aToken := ts.accessTokenCache.Load(k)
-	if aToken == nil || time.Unix(aToken.Expiry(), 0).Sub(time.Now()) <= time.Minute {
-		log.Debugf("Attempting to fetch access token due to a cache miss from Athenz ZTS server: target[%s], requestID[%s]", k.String(), requestID)
-		// on cache miss, fetch token from Athenz ZTS server
-		aToken, err = fetchAccessToken(ts.ztsClient, k, ts.saService)
-		if err != nil {
-			return
-		}
-		// update cache
-		ts.accessTokenCache.Store(k, aToken)
-		log.Infof("Successfully updated access token cache due to a cache miss: target[%s], requestID[%s]", k.String(), requestID)
-=======
-	aToken := d.accessTokenCache.Load(k)
 	// TODO: What does time.Unix(rToken.Expiry(), 0).Sub(time.Now()) <= time.Minute mean?
 	// TODO: Gotta write a comment for this, or define a variable beforehand.
 	if aToken == nil || time.Unix(aToken.Expiry(), 0).Sub(time.Now()) <= time.Minute {
-		res, resErr := d.requestTokenToZts(k, mACCESS_TOKEN, requestID)
+		res, resErr := ts.requestTokenToZts(k, mACCESS_TOKEN, requestID)
 		err = resErr // assign error for defer
 		if err != nil {
 			return
 		}
 		aToken = res.token
->>>>>>> 83d581cf
 	}
 
 	// check context cancelled
