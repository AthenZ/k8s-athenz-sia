--- conflicted
+++ resolved
@@ -84,17 +84,10 @@
 	}
 
 	// initialize token cache with placeholder
-<<<<<<< HEAD
 	tokenExpiryInSecond := int(idCfg.TokenExpiry.Seconds())
-	accessTokenCache := NewLockedTokenCache("accesstoken")
-	roleTokenCache := NewLockedTokenCache("roletoken")
+	accessTokenCache := NewLockedTokenCache("accesstoken", idCfg)
+	roleTokenCache := NewLockedTokenCache("roletoken", idCfg)
 	for _, dr := range idCfg.TargetDomainRoles {
-=======
-	tokenExpiryInSecond := int(idConfig.TokenExpiry.Seconds())
-	accessTokenCache := NewLockedTokenCache("accesstoken", idConfig)
-	roleTokenCache := NewLockedTokenCache("roletoken", idConfig)
-	for _, dr := range idConfig.TargetDomainRoles {
->>>>>>> f6de56a1
 		domain, role := dr.Domain, dr.Role
 		if tt&mACCESS_TOKEN != 0 {
 			accessTokenCache.Store(CacheKey{Domain: domain, Role: role, MaxExpiry: tokenExpiryInSecond}, &AccessToken{})
