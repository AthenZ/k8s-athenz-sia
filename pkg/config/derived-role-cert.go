--- conflicted
+++ resolved
@@ -80,11 +80,7 @@
 
 	// if certificate provisioning is disabled (use external key) and splitting role certificate key file is disabled, role certificate and external key mismatch problem may occur when external key rotates.
 	// error case: issue role certificate, rotate external key, mismatch period, issue role certificate, resolve, rotate external key, ...
-<<<<<<< HEAD
-	if idCfg.ProviderService == "" && idCfg.RoleCert.KeyFormat == "" {
-=======
-	if idCfg.providerService == "" && !idCfg.roleCertKeyFileOutput {
->>>>>>> 8d23d9cb
+	if idCfg.providerService == "" && idCfg.RoleCert.KeyFormat == "" {
 		// if role certificate issuing is enabled, warn user about the mismatch problem
 		log.Warnf("Rotating KEY_FILE[%s] may cause key mismatch with issued role certificate due to different rotation cycle. Please manually restart SIA when you rotate the key file.", idCfg.KeyFile)
 	}
