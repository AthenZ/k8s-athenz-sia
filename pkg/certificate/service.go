--- conflicted
+++ resolved
@@ -48,13 +48,8 @@
 		log.Infof("Certificate provisioning is disabled with empty options: provider service[%s]", idCfg.ProviderService)
 	}
 
-<<<<<<< HEAD
-	if len(idCfg.TargetDomainRoles) == 0 || idCfg.RoleCertNamingFormat == "" {
-		log.Infof("Role certificate provisioning is disabled with empty options: roles[%s], filename naming format[%s]", idCfg.TargetDomainRoles, idCfg.RoleCertNamingFormat)
-=======
-	if len(idCfg.RoleCertTargetDomainRoles) == 0 || idCfg.RoleCertDir == "" {
-		log.Infof("Role certificate provisioning is disabled with empty options: roles[%s], output directory[%s]", idCfg.RoleCertTargetDomainRoles, idCfg.RoleCertDir)
->>>>>>> ee86acf7
+	if len(idCfg.RoleCertTargetDomainRoles) == 0 || idCfg.RoleCertNamingFormat == "" {
+		log.Infof("Role certificate provisioning is disabled with empty options: roles[%s], filename naming format[%s]", idCfg.RoleCertTargetDomainRoles, idCfg.RoleCertNamingFormat)
 	}
 
 	handler, err := InitIdentityHandler(idCfg)
@@ -181,11 +176,7 @@
 	}
 
 	roleCertProvisioningRequest := func() (err error, roleCerts [](*RoleCertificate), roleKeyPEM []byte) {
-<<<<<<< HEAD
-		if len(idCfg.TargetDomainRoles) == 0 || idCfg.RoleCertNamingFormat == "" {
-=======
-		if len(idCfg.RoleCertTargetDomainRoles) == 0 || idCfg.RoleCertDir == "" {
->>>>>>> ee86acf7
+		if len(idCfg.RoleCertTargetDomainRoles) == 0 || idCfg.RoleCertNamingFormat == "" {
 			return nil, nil, nil
 		}
 
