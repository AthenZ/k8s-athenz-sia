--- conflicted
+++ resolved
@@ -401,13 +401,8 @@
 
 	var roleCsrOptions []util.CSROptions
 
-<<<<<<< HEAD
-	if len(idCfg.TargetDomainRoles) == 0 || idCfg.RoleCertNamingFormat == "" {
-		log.Debugf("Skipping to prepare csr for role certificates with target roles[%s],filename naming format[%s]", idCfg.TargetDomainRoles, idCfg.RoleCertNamingFormat)
-=======
-	if len(idCfg.RoleCertTargetDomainRoles) == 0 || idCfg.RoleCertDir == "" {
-		log.Debugf("Skipping to prepare csr for role certificates with target roles[%s], output directory[%s]", idCfg.RoleCertTargetDomainRoles, idCfg.RoleCertDir)
->>>>>>> ee86acf7
+	if len(idCfg.RoleCertTargetDomainRoles) == 0 || idCfg.RoleCertNamingFormat == "" {
+		log.Debugf("Skipping to prepare csr for role certificates with target roles[%s],filename naming format[%s]", idCfg.RoleCertTargetDomainRoles, idCfg.RoleCertNamingFormat)
 		return nil, nil
 	}
 
