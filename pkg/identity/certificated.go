// Copyright 2023 LY Corporation
//
// Licensed under the Apache License, Version 2.0 (the "License");
// you may not use this file except in compliance with the License.
// You may obtain a copy of the License at
//
// http://www.apache.org/licenses/LICENSE-2.0
//
// Unless required by applicable law or agreed to in writing, software
// distributed under the License is distributed on an "AS IS" BASIS,
// WITHOUT WARRANTIES OR CONDITIONS OF ANY KIND, either express or implied.
// See the License for the specific language governing permissions and
// limitations under the License.

package identity

import (
	"fmt"
	"math/rand"
	"os"
	"path/filepath"
	"strings"
	"time"

	"github.com/AthenZ/k8s-athenz-sia/v3/pkg/config"
	"github.com/AthenZ/k8s-athenz-sia/v3/pkg/token"
	"github.com/AthenZ/k8s-athenz-sia/v3/third_party/log"
	"github.com/AthenZ/k8s-athenz-sia/v3/third_party/util"
	"github.com/cenkalti/backoff"
)

func Certificated(idConfig *config.IdentityConfig, stopChan <-chan struct{}) (error, <-chan struct{}) {

	if stopChan == nil {
		panic(fmt.Errorf("Certificated: stopChan cannot be empty"))
	}

	if idConfig.ProviderService == "" {
		log.Infof("Certificate provisioning is disabled with empty options: provider service[%s]", idConfig.ProviderService)
	}

	if len(idConfig.TargetDomainRoles) == 0 || idConfig.RoleCertDir == "" {
		log.Infof("Role certificate provisioning is disabled with empty options: roles[%s], output directory[%s]", idConfig.TargetDomainRoles, idConfig.RoleCertDir)
	}

	handler, err := InitIdentityHandler(idConfig)
	if err != nil {
		log.Errorf("Failed to initialize client for certificates: %s", err.Error())
		return err, nil
	}

	// identity & keyPEM will be STORED to the local file system:
	var keyPEM, k8sSecretBackupKeyPEM, forceInitKeyPEM []byte
	var identity, k8sSecretBackupIdentity, forceInitIdentity *InstanceIdentity

	// RoleCert Keys and Certs will be STORED to the local file system:
	var roleKeyPEM []byte
	var roleCerts [](*RoleCertificate)

	// identity & keyPEM that will NOT be STORED to the local file system:
	var localFileKeyPEM []byte
	var localFileIdentity *InstanceIdentity

	// Write files to local file system
	writeFiles := func() error {
		w := util.NewWriter()
		if identity != nil && localFileKeyPEM == nil && localFileIdentity == nil {
			leafPEM := []byte(identity.X509CertificatePEM)
			if len(leafPEM) != 0 && len(keyPEM) != 0 {
				x509Cert, err := util.CertificateFromPEMBytes(leafPEM)
				if err != nil {
					return fmt.Errorf("unable to parse x509 cert: %w", err)
				}
				log.Infof("[New Instance Certificate] Subject: %s, Issuer: %s, NotBefore: %s, NotAfter: %s, SerialNumber: %s, DNSNames: %s",
					x509Cert.Subject, x509Cert.Issuer, x509Cert.NotBefore, x509Cert.NotAfter, x509Cert.SerialNumber, x509Cert.DNSNames)
				log.Debugf("Saving x509 cert[%d bytes] at %s", len(leafPEM), idConfig.CertFile)
				if err := w.AddBytes(idConfig.CertFile, 0644, leafPEM); err != nil {
					return fmt.Errorf("unable to save x509 cert: %w", err)
				}
				log.Debugf("Saving x509 key[%d bytes] at %s", len(keyPEM), idConfig.KeyFile)
				if err := w.AddBytes(idConfig.KeyFile, 0644, keyPEM); err != nil { // TODO: finalize perms and user
					return fmt.Errorf("unable to save x509 key: %w", err)
				}
			}

			caCertPEM := []byte(identity.X509CACertificatePEM)
			if len(caCertPEM) != 0 && idConfig.CaCertFile != "" {
				log.Debugf("Saving x509 cacert[%d bytes] at %s", len(caCertPEM), idConfig.CaCertFile)
				if err := w.AddBytes(idConfig.CaCertFile, 0644, caCertPEM); err != nil {
					return fmt.Errorf("unable to save x509 cacert: %w", err)
				}
			}
		}

		if roleCerts != nil {
			// Create the directory before saving role certificates
			if err := os.MkdirAll(idConfig.RoleCertDir, 0755); err != nil {
				return fmt.Errorf("unable to create directory for x509 role cert: %w", err)
			}

			for _, rolecert := range roleCerts {
				roleCertPEM := []byte(rolecert.X509Certificate)
				if len(roleCertPEM) != 0 {
					log.Infof("[New Role Certificate] Subject: %s, Issuer: %s, NotBefore: %s, NotAfter: %s, SerialNumber: %s, DNSNames: %s",
						rolecert.Subject, rolecert.Issuer, rolecert.NotBefore, rolecert.NotAfter, rolecert.SerialNumber, rolecert.DNSNames)
					outPath := filepath.Join(idConfig.RoleCertDir, rolecert.Domain+idConfig.RoleCertFilenameDelimiter+rolecert.Role+".cert.pem")
					log.Debugf("Saving x509 role cert[%d bytes] at [%s]", len(roleCertPEM), outPath)
					if err := w.AddBytes(outPath, 0644, roleCertPEM); err != nil {
						return fmt.Errorf("unable to save x509 role cert: %w", err)
					}

					if idConfig.RoleCertKeyFileOutput {
						outKeyPath := filepath.Join(idConfig.RoleCertDir, rolecert.Domain+idConfig.RoleCertFilenameDelimiter+rolecert.Role+".key.pem")
						log.Debugf("Saving x509 role cert key[%d bytes] at [%s]", len(roleKeyPEM), outKeyPath)
						if err := w.AddBytes(outKeyPath, 0644, roleKeyPEM); err != nil {
							return fmt.Errorf("unable to save x509 role cert key: %w", err)
						}
					}
				}
			}
		}

		return w.Save()
	}

	identityProvisioningRequest := func(forceInit bool) (err error, identity *InstanceIdentity, keyPEM []byte) {
		log.Infof("Mapped Athenz domain[%s], service[%s]", handler.Domain(), handler.Service())

		identity, keyPEM, err = handler.GetX509Cert(forceInit)

		if err != nil {
			log.Warnf("Error while requesting x509 certificate to identity provider: %s", err.Error())

			if idConfig.CertSecret != "" && strings.Contains(idConfig.Backup, "write") {
				log.Errorf("Failed to receive x509 certificate to update kubernetes secret[%s]: %s", idConfig.CertSecret, err.Error())
				return
			}
		} else {
			log.Infoln("Successfully received x509 certificate from identity provider")

			if idConfig.CertSecret != "" && strings.Contains(idConfig.Backup, "write") {

				log.Infof("Attempting to save x509 certificate to kubernetes secret[%s]...", idConfig.CertSecret)

				err = handler.ApplyX509CertToSecret(identity, keyPEM)
				if err != nil {
					log.Errorf("Failed to save x509 certificate to kubernetes secret: %s", err.Error())
					return
				}

				log.Infof("Successfully saved x509 certificate to kubernetes secret")
			} else {
				log.Debugf("Skipping to save x509 certificate temporary backup to Kubernetes secret[%s]", idConfig.CertSecret)
			}
		}

		return
	}

	roleCertProvisioningRequest := func() (err error, roleCerts [](*RoleCertificate), roleKeyPEM []byte) {
<<<<<<< HEAD
		if idConfig.TargetDomainRoles == "" || idConfig.RoleCertDir == "" {
=======
		var roleIdentity *InstanceIdentity

		if len(idConfig.TargetDomainRoles) == 0 || idConfig.RoleCertDir == "" {
>>>>>>> 83d581cf
			return nil, nil, nil
		}

		log.Infof("Attempting to get x509 role certs from identity provider: targets[%s]...", idConfig.TargetDomainRoles)

		roleCerts, err = handler.GetX509RoleCert()
		if err != nil {
			log.Warnf("Error while requesting x509 role certificate to identity provider: %s", err.Error())
			return err, nil, nil
		}

		log.Infoln("Successfully received x509 role certs from identity provider")
		return nil, roleCerts, keyPEM
	}

	// getExponentialBackoff will return a backoff config with first retry delay of 5s, and backoff retry
	// until REFRESH_INTERVAL / 4
	getExponentialBackoff := func() *backoff.ExponentialBackOff {
		b := backoff.NewExponentialBackOff()
		b.InitialInterval = 5 * time.Second
		b.Multiplier = 2
		b.MaxElapsedTime = idConfig.Refresh / 4
		return b
	}

	notifyOnErr := func(err error, backoffDelay time.Duration) {
		log.Errorf("Failed to refresh certificates: %s. Retrying in %s", err.Error(), backoffDelay)
	}

	run := func() error {
		if idConfig.ProviderService != "" {
			log.Infof("Attempting to request x509 certificate to identity provider[%s]...", idConfig.ProviderService)

			err, identity, keyPEM = identityProvisioningRequest(false)
			if err != nil {
				log.Errorf("Failed to retrieve x509 certificate from identity provider: %s", err.Error())
			}
			err := idConfig.Reloader.UpdateCertificate([]byte(identity.X509CertificatePEM), keyPEM)
			if err != nil {
				log.Errorf("Failed to reload x509 certificate from identity provider: %s", err.Error())
			}
		} else if idConfig.KeyFile != "" && idConfig.CertFile != "" {
			log.Debugf("Attempting to load x509 certificate from local file: key[%s], cert[%s]...", idConfig.KeyFile, idConfig.CertFile)

			localFileCertPEM, err := os.ReadFile(idConfig.CertFile)
			if err != nil {
				log.Warnf("Error while reading x509 certificate from local file[%s]: %s", idConfig.CertFile, err.Error())
			}
			localFileKeyPEM, err = os.ReadFile(idConfig.KeyFile)
			if err != nil {
				log.Warnf("Error while reading x509 certificate key from local file[%s]: %s", idConfig.KeyFile, err.Error())
			}

			localFileIdentity, err = InstanceIdentityFromPEMBytes(localFileCertPEM)
			if err != nil {
				log.Warnf("Error while parsing x509 certificate from local file: %s", err.Error())
			}

			if localFileIdentity == nil || len(localFileKeyPEM) == 0 {
				log.Errorf("Failed to load x509 certificate from local file to get x509 role certs: key size[%d]bytes, certificate size[%d]bytes", len(localFileCertPEM), len(localFileKeyPEM))
			} else {
				identity = localFileIdentity
				keyPEM = localFileKeyPEM
				log.Debugf("Successfully loaded x509 certificate from local file to get x509 role certs: key size[%d]bytes, certificate size[%d]bytes", len(localFileCertPEM), len(localFileKeyPEM))
			}
		} else {
			log.Debugf("Skipping to request/load x509 certificate: identity provider[%s], key[%s], cert[%s]", idConfig.ProviderService, idConfig.KeyFile, idConfig.CertFile)
		}

		if identity == nil || len(keyPEM) == 0 {
			if idConfig.CertSecret != "" && strings.Contains(idConfig.Backup, "read") {
				log.Infof("Attempting to load x509 certificate temporary backup from kubernetes secret[%s]...", idConfig.CertSecret)

				k8sSecretBackupIdentity, k8sSecretBackupKeyPEM, err = handler.GetX509CertFromSecret()
				if err != nil {
					log.Warnf("Error while loading x509 certificate temporary backup from kubernetes secret: %s", err.Error())
				}

				if k8sSecretBackupIdentity == nil || len(k8sSecretBackupKeyPEM) == 0 {
					log.Warnf("Failed to load x509 certificate temporary backup from kubernetes secret: secret was empty")
				} else {
					identity = k8sSecretBackupIdentity
					keyPEM = k8sSecretBackupKeyPEM
					log.Infof("Successfully loaded x509 certificate from kubernetes secret")
				}
			} else {
				log.Debugf("Skipping to load x509 certificate temporary backup from Kubernetes secret[%s]", idConfig.CertSecret)
			}
		}

		if identity == nil || len(keyPEM) == 0 {
			return fmt.Errorf("Failed to prepare x509 certificate")
		}

		if k8sSecretBackupIdentity != nil && len(k8sSecretBackupKeyPEM) != 0 && idConfig.ProviderService != "" {
			log.Infof("Attempting to request renewed x509 certificate to identity provider[%s]...", idConfig.ProviderService)
			err, forceInitIdentity, forceInitKeyPEM = identityProvisioningRequest(true)
			if err != nil {
				log.Warnf("Failed to retrieve renewed x509 certificate from identity provider: %s, continuing with the backup certificate from kubernetes secret", err.Error())
			} else {
				identity = forceInitIdentity
				keyPEM = forceInitKeyPEM
			}
		}

		err, roleCerts, roleKeyPEM = roleCertProvisioningRequest()
		if err != nil {
			return err
		}

		err = writeFiles()
		if err != nil {
			if forceInitIdentity != nil || forceInitKeyPEM != nil {
				log.Errorf("Failed to save files for renewed key[%s], renewed cert[%s] and renewed certificates for roles[%v]", idConfig.KeyFile, idConfig.CertFile, idConfig.TargetDomainRoles)
			} else {
				log.Errorf("Failed to save files for key[%s], cert[%s] and certificates for roles[%v]", idConfig.KeyFile, idConfig.CertFile, idConfig.TargetDomainRoles)
			}
		}

		return err
	}

	deleteRequest := func() error {
		if idConfig.DeleteInstanceID && !idConfig.Init && handler.InstanceID() != "" {

			log.Infoln("Attempting to delete x509 certificate record from identity provider...")

			err := handler.DeleteX509CertRecord()
			if err != nil {
				log.Warnf("Error while deleting x509 certificate Instance ID record: %s", err.Error())
				return err
			}

			log.Infof("Successfully deleted x509 certificate Instance ID record[%s]", handler.InstanceID())
		}

		return nil
	}

	if idConfig.DelayJitterSeconds != 0 {
		sleep := time.Duration(rand.Int63n(idConfig.DelayJitterSeconds)) * time.Second
		log.Infof("Delaying boot with jitter [%s] randomized from [%s]...", sleep, time.Duration(idConfig.DelayJitterSeconds)*time.Second)
		time.Sleep(sleep)
	}

	err = backoff.RetryNotify(run, getExponentialBackoff(), notifyOnErr)
	if err != nil {
		// mode=init, must output preset certificates
		if idConfig.Init {
			log.Errorf("Failed to get initial certificate after multiple retries for init mode: %s", err.Error())
			return err, nil
		}
		// mode=refresh, on retry error, ignore and continue server startup
		log.Errorf("Failed to get initial certificate after multiple retries for refresh mode: %s, will try to continue startup process...", err.Error())
	}

	tokenChan := make(chan struct{}, 1)
	err, tokenSdChan := token.Tokend(idConfig, tokenChan)
	if err != nil {
		log.Errorf("Error starting token provider[%s]", err)
		close(tokenChan)
		return err, nil
	}

	metricsChan := make(chan struct{}, 1)
	err, metricsSdChan := Metricsd(idConfig, metricsChan)
	if err != nil {
		log.Errorf("Error starting metrics exporter[%s]", err)
		close(metricsChan)
		close(tokenChan)
		return err, nil
	}

	healthcheckChan := make(chan struct{}, 1)
	err, healthcheckSdChan := Healthcheckd(idConfig, healthcheckChan)
	if err != nil {
		log.Errorf("Error starting health check server[%s]", err)
		close(healthcheckChan)
		close(metricsChan)
		close(tokenChan)
		return err, nil
	}

	shutdownChan := make(chan struct{}, 1)
	t := time.NewTicker(idConfig.Refresh)
	go func() {
		defer t.Stop()
		defer close(shutdownChan)

		for {

			log.Infof("Refreshing key[%s], cert[%s] and certificates for roles[%v] with provider[%s], backup[%s] and secret[%s] in %s", idConfig.KeyFile, idConfig.CertFile, idConfig.TargetDomainRoles, idConfig.ProviderService, idConfig.Backup, idConfig.CertSecret, idConfig.Refresh)

			select {
			case <-t.C:
				err := backoff.RetryNotify(run, getExponentialBackoff(), notifyOnErr)
				if err != nil {
					log.Errorf("Failed to refresh x509 certificate after multiple retries: %s", err.Error())
				}
			case <-stopChan:
				log.Info("Initiating shutdown of certificate provider daemon ...")
				err = deleteRequest()
				if err != nil {
					log.Errorf("Failed to delete x509 certificate Instance ID record: %s", err.Error())
				}
				close(healthcheckChan)
				close(metricsChan)
				close(tokenChan)
				if tokenSdChan != nil {
					<-tokenSdChan
				}
				if metricsSdChan != nil {
					<-metricsSdChan
				}
				if healthcheckSdChan != nil {
					<-healthcheckSdChan
				}
				return
			}
		}
	}()

	return nil, shutdownChan
}<|MERGE_RESOLUTION|>--- conflicted
+++ resolved
@@ -158,13 +158,7 @@
 	}
 
 	roleCertProvisioningRequest := func() (err error, roleCerts [](*RoleCertificate), roleKeyPEM []byte) {
-<<<<<<< HEAD
 		if idConfig.TargetDomainRoles == "" || idConfig.RoleCertDir == "" {
-=======
-		var roleIdentity *InstanceIdentity
-
-		if len(idConfig.TargetDomainRoles) == 0 || idConfig.RoleCertDir == "" {
->>>>>>> 83d581cf
 			return nil, nil, nil
 		}
 
