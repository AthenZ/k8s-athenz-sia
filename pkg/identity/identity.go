// Copyright 2023 LY Corporation
//
// Licensed under the Apache License, Version 2.0 (the "License");
// you may not use this file except in compliance with the License.
// You may obtain a copy of the License at
//
// http://www.apache.org/licenses/LICENSE-2.0
//
// Unless required by applicable law or agreed to in writing, software
// distributed under the License is distributed on an "AS IS" BASIS,
// WITHOUT WARRANTIES OR CONDITIONS OF ANY KIND, either express or implied.
// See the License for the specific language governing permissions and
// limitations under the License.

package identity

import (
	"crypto"
	"crypto/tls"
	"crypto/x509"
	"crypto/x509/pkix"
	"encoding/pem"
	"fmt"
	"math/big"
	"net"
	"net/http"
	"net/url"
	"os"
	"regexp"
	"strings"
	"time"

	"github.com/AthenZ/k8s-athenz-sia/v3/pkg/config"
	"github.com/AthenZ/k8s-athenz-sia/v3/pkg/k8s"
	"github.com/AthenZ/k8s-athenz-sia/v3/third_party/log"
	"github.com/AthenZ/k8s-athenz-sia/v3/third_party/util"

	"github.com/AthenZ/athenz/clients/go/zts"
<<<<<<< HEAD
	athenz "github.com/AthenZ/athenz/libs/go/sia/util"
=======
	"github.com/AthenZ/athenz/libs/go/athenzutils"
>>>>>>> 83d581cf
	extutil "github.com/AthenZ/k8s-athenz-sia/v3/pkg/util"
)

// RoleCertificate stores role certificate
type RoleCertificate struct {
	Domain          string
	Role            string
	Subject         pkix.Name
	Issuer          pkix.Name
	NotBefore       time.Time
	NotAfter        time.Time
	SerialNumber    *big.Int
	DNSNames        []string
	X509Certificate string
}

// InstanceIdentity stores instance identity certificate
type InstanceIdentity struct {
	X509CertificatePEM   string
	X509CACertificatePEM string
}

type identityHandler struct {
	config       *config.IdentityConfig
	client       zts.ZTSClient
	domain       string
	service      string
	instanceid   string
	csrOptions   *util.CSROptions
	secretClient *k8s.SecretsClient
}

// InitIdentityHandler initializes the ZTS client and parses the config to create CSR options
func InitIdentityHandler(config *config.IdentityConfig) (*identityHandler, error) {

	tlsConfig := &tls.Config{
		MinVersion: tls.VersionTLS12,
	}
	if !config.Init {
		tlsConfig.GetClientCertificate = func(_ *tls.CertificateRequestInfo) (*tls.Certificate, error) {
			return config.Reloader.GetLatestCertificate()
		}
	}

	t := http.DefaultTransport.(*http.Transport).Clone()
	t.TLSClientConfig = tlsConfig

	if config.ServerCACert != "" {
		certPool := x509.NewCertPool()
		caCert, err := os.ReadFile(config.ServerCACert)
		if err != nil {
			return nil, err
		}
		certPool.AppendCertsFromPEM(caCert)
		tlsConfig.RootCAs = certPool
		t.TLSClientConfig = tlsConfig
	}

	client := zts.NewClient(config.Endpoint, t)

	domain := extutil.NamespaceToDomain(config.Namespace, config.AthenzPrefix, config.AthenzDomain, config.AthenzSuffix)
	service := extutil.ServiceAccountToService(config.ServiceAccount)

	csrOptions, err := PrepareIdentityCsrOptions(config, domain, service)
	if err != nil {
		return nil, err
	}

	var secretclient *k8s.SecretsClient
	if config.CertSecret != "" {
		secretclient, err = k8s.NewSecretClient(config.CertSecret, config.Namespace)
		if err != nil {
			return nil, fmt.Errorf("Failed to initialize kubernetes secret client, err: %v", err)
		}
	}

	return &identityHandler{
		config:       config,
		client:       client,
		domain:       domain,
		service:      service,
		instanceid:   config.PodUID,
		csrOptions:   csrOptions,
		secretClient: secretclient,
	}, nil
}

// GetX509CertFromSecret loads X.509 certificate from Kubernetes Secret
func (h *identityHandler) GetX509CertFromSecret() (*InstanceIdentity, []byte, error) {
	if h.secretClient != nil {
		secret, isNotFound, err := h.secretClient.GetIdentitySecret()
		if err != nil && !isNotFound {
			return nil, nil, fmt.Errorf("Failed to get identity from kubernetes secret, err: %v", err)
		}

		if secret != nil {
			keyPEM, certPEM := k8s.GetKeyAndCertificateFromSecret(secret)
			identity, err := InstanceIdentityFromPEMBytes(certPEM)

			return identity, keyPEM, err
		}
	}

	return nil, nil, nil
}

// ApplyX509CertToSecret saves X.509 certificate to Kubernetes Secret
func (h *identityHandler) ApplyX509CertToSecret(identity *InstanceIdentity, keyPEM []byte) error {
	if h.secretClient != nil {
		_, err := h.secretClient.ApplyIdentitySecret(keyPEM, []byte(identity.X509CertificatePEM))
		if err != nil {
			return fmt.Errorf("Failed to backup identity to kubernetes secret, err: %v", err)
		}
	}

	return nil
}

// GetX509Cert makes ZTS API calls to generate an X.509 certificate
func (h *identityHandler) GetX509Cert(forceInit bool) (*InstanceIdentity, []byte, error) {

	if h.csrOptions == nil {
		return nil, nil, nil
	}

	keyPEM, csrPEM, err := util.GenerateKeyAndCSR(*h.csrOptions)
	if err != nil {
		return nil, nil, fmt.Errorf("Failed to generate key and csr, err: %v", err)
	}

	saToken, err := os.ReadFile(h.config.SaTokenFile)
	if err != nil {
		return nil, nil, fmt.Errorf("Failed to read service account token file, err: %v", err)
	}

	var id *zts.InstanceIdentity
	if h.config.Init || forceInit {
		id, _, err = h.client.PostInstanceRegisterInformation(&zts.InstanceRegisterInformation{
			Provider:        zts.ServiceName(h.config.ProviderService),
			Domain:          zts.DomainName(h.domain),
			Service:         zts.SimpleName(h.service),
			AttestationData: string(saToken),
			Csr:             string(csrPEM),
		})
		if err != nil {
			return nil, nil, fmt.Errorf("Failed to call PostInstanceRegisterInformation, err: %v", err)
		}

	} else {
		id, err = h.client.PostInstanceRefreshInformation(
			zts.ServiceName(h.config.ProviderService),
			zts.DomainName(h.domain),
			zts.SimpleName(h.service),
			zts.PathElement(h.config.PodUID),
			&zts.InstanceRefreshInformation{
				AttestationData: string(saToken),
				Csr:             string(csrPEM),
			})
		if err != nil {
			return nil, nil, fmt.Errorf("Failed to call PostInstanceRefreshInformation, err: %v", err)
		}
	}

	identity := &InstanceIdentity{
		X509CertificatePEM:   id.X509Certificate + id.X509CertificateSigner,
		X509CACertificatePEM: id.X509CertificateSigner,
	}

	return identity, keyPEM, err
}

// GetX509RoleCert makes ZTS API calls to generate an X.509 role certificate
func (h *identityHandler) GetX509RoleCert() (rolecerts [](*RoleCertificate), err error) {

	cert, err := h.config.Reloader.GetLatestCertificate()
	if err != nil {
		return nil, fmt.Errorf("Failed to load tls client key pair for PostRoleCertificateRequest, err: %v", err)
	}

	x509LeafCert, err := x509.ParseCertificate(cert.Certificate[0])
	if err != nil {
		return nil, fmt.Errorf("Failed to parse identity certificate for PostRoleCertificateRequest, err: %v", err)
	}
	domain, service, err := extractServiceDetailsFromCert(x509LeafCert)
	if err != nil {
		return nil, err
	}

	roleCsrOptions, err := PrepareRoleCsrOptions(h.config, domain, service)
	if err != nil || roleCsrOptions == nil {
		return nil, err
	}

	t := http.DefaultTransport.(*http.Transport).Clone()
	t.TLSClientConfig = &tls.Config{
		MinVersion:   tls.VersionTLS12,
		Certificates: []tls.Certificate{*cert},
	}
	if h.config.ServerCACert != "" {
		certPool := x509.NewCertPool()
		caCert, err := os.ReadFile(h.config.ServerCACert)
		if err != nil {
			return nil, fmt.Errorf("Failed to load tls client ca certificate for PostRoleCertificateRequest, err: %v", err)
		}
		certPool.AppendCertsFromPEM(caCert)
		t.TLSClientConfig.RootCAs = certPool
	}

	// In init mode, the existing ZTS Client does not have client certificate set.
	// When config.Reloader.GetLatestCertificate() is called to load client certificate, the first certificate has not written to the file yet.
	// Therefore, ZTS Client must be renewed to make sure the ZTS Client loads the latest client certificate.
	//
	// The intermediate certificates may be different between each ZTS.
	// Therefore, ZTS Client for PostRoleCertificateRequest must share the same endpoint as PostInstanceRegisterInformation/PostInstanceRefreshInformation
	roleCertClient := zts.NewClient(h.config.Endpoint, t)

	key, ok := cert.PrivateKey.(crypto.Signer)
	if !ok {
		return nil, fmt.Errorf("Failed to load private key for PostRoleCertificateRequest, err: %v", err)
	}

	var intermediateCerts string
	if h.config.IntermediateCertBundle != "" {
		intermediateCertBundle, err := roleCertClient.GetCertificateAuthorityBundle(zts.SimpleName(h.config.IntermediateCertBundle))
		if err != nil || intermediateCertBundle == nil || intermediateCertBundle.Certs == "" {
			return nil, fmt.Errorf("GetCertificateAuthorityBundle failed for role certificate, err: %v", err)
		}
		intermediateCerts = intermediateCertBundle.Certs
	}

	for _, csrOption := range *roleCsrOptions {
		dr := strings.Split(csrOption.Subject.CommonName, ":role.")
		roleCsrPEM, err := util.GenerateCSR(key, csrOption)
		if err != nil {
			return nil, fmt.Errorf("Failed to prepare csr, failed to generate csr for PostRoleCertificateRequest, Subject CommonName[%s], err: %v", csrOption.Subject.CommonName, err)
		}
		x509LeafCert, err := x509.ParseCertificate(cert.Certificate[0])
		if err != nil {
			return nil, fmt.Errorf("Failed to prepare csr, failed to parse certificate for PostRoleCertificateRequest, Subject CommonName[%s], err: %v", csrOption.Subject.CommonName, err)
		}
		roleRequest := &zts.RoleCertificateRequest{
			Csr:        string(roleCsrPEM),
			ExpiryTime: int64(x509LeafCert.NotAfter.Sub(time.Now()).Minutes()) + int64(config.DEFAULT_ROLE_CERT_EXPIRY_TIME_BUFFER_MINUTES), // Extract NotAfter from the instance certificate
		}

		roleCert, err := roleCertClient.PostRoleCertificateRequestExt(roleRequest)
		if err != nil {
			return nil, fmt.Errorf("PostRoleCertificateRequest failed for principal[%s.%s] to get Role Subject CommonName[%s], err: %v", domain, service, csrOption.Subject.CommonName, err)
		}
		x509RoleCert, err := util.CertificateFromPEMBytes([]byte(roleCert.X509Certificate))
		if err != nil {
			return nil, fmt.Errorf("Failed to parse x509 certificate for PostRoleCertificateRequest response, Subject CommonName[%s], err: %v", csrOption.Subject.CommonName, err)
		}
		rolecerts = append(rolecerts, &RoleCertificate{
			Domain:          dr[0],
			Role:            dr[1],
			Subject:         x509RoleCert.Subject,
			Issuer:          x509RoleCert.Issuer,
			NotBefore:       x509RoleCert.NotBefore,
			NotAfter:        x509RoleCert.NotAfter,
			SerialNumber:    x509RoleCert.SerialNumber,
			DNSNames:        x509RoleCert.DNSNames,
			X509Certificate: roleCert.X509Certificate + intermediateCerts, // Concatenate intermediate certificate with the role certificate
		})

	}

	return rolecerts, err
}

// DeleteX509CertRecord makes ZTS API calls to delete the X.509 certificate record
func (h *identityHandler) DeleteX509CertRecord() error {
	if !h.config.Init {
		err := h.client.DeleteInstanceIdentity(
			zts.ServiceName(h.config.ProviderService),
			zts.DomainName(h.domain),
			zts.SimpleName(h.service),
			zts.PathElement(h.config.PodUID),
		)
		if err != nil {
			return fmt.Errorf("Failed to call DeleteInstanceIdentity, err: %v", err)
		}
	}

	return nil
}

// Domain returns the mapped Athenz domain
func (h *identityHandler) Domain() string {
	return h.domain
}

// Service returns the Athenz service name
func (h *identityHandler) Service() string {
	return h.service
}

// InstanceID returns the Instance ID for the cloud
func (h *identityHandler) InstanceID() string {
	return h.instanceid
}

// PrepareIdentityCsrOptions prepares csrOptions for an X.509 certificate
func PrepareIdentityCsrOptions(cfg *config.IdentityConfig, domain, service string) (*util.CSROptions, error) {

	if cfg.ProviderService == "" {
		log.Debugf("Skipping to prepare csr with provider service[%s]", cfg.ProviderService)
		return nil, nil
	}

	domainDNSPart := extutil.DomainToDNSPart(domain)

	spiffeURI, err := extutil.ServiceSpiffeURI(domain, service)
	if err != nil {
		return nil, err
	}

	sans := []string{
		fmt.Sprintf("%s.%s.%s", service, domainDNSPart, cfg.DNSSuffix),
		fmt.Sprintf("*.%s.%s.%s", service, domainDNSPart, cfg.DNSSuffix),
		fmt.Sprintf("%s.instanceid.athenz.%s", cfg.PodUID, cfg.DNSSuffix),
	}

	subject := pkix.Name{
		Country:            []string{config.DEFAULT_COUNTRY},
		Province:           []string{config.DEFAULT_PROVINCE},
		Organization:       []string{config.DEFAULT_ORGANIZATION},
		OrganizationalUnit: []string{cfg.ProviderService},
		CommonName:         fmt.Sprintf("%s.%s", domain, service),
	}

	return &util.CSROptions{
		Subject: subject,
		SANs: util.SubjectAlternateNames{
			DNSNames:    sans,
			IPAddresses: []net.IP{cfg.PodIP},
			URIs:        []url.URL{*spiffeURI},
		},
	}, nil
}

// PrepareRoleCsrOptions prepares csrOptions for an X.509 certificate
func PrepareRoleCsrOptions(cfg *config.IdentityConfig, domain, service string) (*[]util.CSROptions, error) {

	var roleCsrOptions []util.CSROptions

	if len(cfg.TargetDomainRoles) == 0 || cfg.RoleCertDir == "" {
		log.Debugf("Skipping to prepare csr for role certificates with target roles[%s], output directory[%s]", cfg.TargetDomainRoles, cfg.RoleCertDir)
		return nil, nil
	}

	for _, dr := range cfg.TargetDomainRoles {
		targetDomain, targetRole := dr.Domain, dr.Role

		domainDNSPart := extutil.DomainToDNSPart(domain)

		spiffeURI, err := extutil.RoleSpiffeURI(targetDomain, targetRole)
		if err != nil {
			return nil, err
		}

		sans := []string{
			fmt.Sprintf("%s.%s.%s", service, domainDNSPart, cfg.DNSSuffix),
		}

		subject := pkix.Name{
			Country:            []string{config.DEFAULT_COUNTRY},
			Province:           []string{config.DEFAULT_PROVINCE},
			Organization:       []string{config.DEFAULT_ORGANIZATION},
			OrganizationalUnit: []string{config.DEFAULT_ORGANIZATIONAL_UNIT},
			CommonName:         fmt.Sprintf("%s:role.%s", targetDomain, targetRole),
		}

		roleCsrOption := util.CSROptions{
			Subject: subject,
			SANs: util.SubjectAlternateNames{
				DNSNames:    sans,
				IPAddresses: []net.IP{cfg.PodIP},
				URIs: []url.URL{
					*spiffeURI,
				},
				EmailAddresses: []string{
					fmt.Sprintf("%s.%s@%s", domain, service, cfg.DNSSuffix),
				},
			},
		}

		roleCsrOptions = append(roleCsrOptions, roleCsrOption)
	}

	return &roleCsrOptions, nil
}

// InstanceIdentityFromPEMBytes returns an InstanceIdentity from its supplied PEM representation.
func InstanceIdentityFromPEMBytes(pemBytes []byte) (identity *InstanceIdentity, err error) {
	identity = &InstanceIdentity{
		X509CertificatePEM: string(pemBytes),
	}
	for len(pemBytes) > 0 {
		block, rest := pem.Decode(pemBytes)
		if block == nil && len(rest) > 0 {
			return nil, fmt.Errorf("Failed to decode x509 certificate pem")
		}
		if len(rest) == 0 {
			identity.X509CACertificatePEM = string(pemBytes)
		}
		pemBytes = rest
	}

	return identity, nil
}

func extractServiceDetailsFromCert(cert *x509.Certificate) (string, string, error) {
	cn := cert.Subject.CommonName
	idx := strings.LastIndex(cn, ".")
	if idx < 0 {
		for _, v := range cert.URIs {
			if "spiffe" == v.Scheme {
				spiffePattern := regexp.MustCompile(`spiffe://(.*)/ns/(.*)/sa/(.*)`)
				match := spiffePattern.FindStringSubmatch(v.String())
				if len(match) == 4 {
					return match[2], match[3], nil
				}
				spiffeGlobalPattern := regexp.MustCompile(`spiffe://(.*)/sa/(.*)`)
				match = spiffeGlobalPattern.FindStringSubmatch(v.String())
				if len(match) == 3 {
					return match[1], match[2], nil
				}
			}
		}
		return "", "", fmt.Errorf("Failed to determine domain/service from certificate: CommonName[%s], URIs[%v]", cert.Subject.CommonName, cert.URIs)
	}
	return cn[:idx], cn[idx+1:], nil
<<<<<<< HEAD
=======
}

// PrivateKeyFromPEMBytes returns a private key along with its type from its supplied
// PEM representation.
func PrivateKeyFromPEMBytes(privatePEMBytes []byte) (crypto.Signer, error) {
	k, _, err := athenzutils.ExtractSignerInfo(privatePEMBytes)
	if err != nil {
		return nil, fmt.Errorf("Invalid private key bytes: %w", err)
	}
	return k, nil
>>>>>>> 83d581cf
}<|MERGE_RESOLUTION|>--- conflicted
+++ resolved
@@ -36,11 +36,7 @@
 	"github.com/AthenZ/k8s-athenz-sia/v3/third_party/util"
 
 	"github.com/AthenZ/athenz/clients/go/zts"
-<<<<<<< HEAD
 	athenz "github.com/AthenZ/athenz/libs/go/sia/util"
-=======
-	"github.com/AthenZ/athenz/libs/go/athenzutils"
->>>>>>> 83d581cf
 	extutil "github.com/AthenZ/k8s-athenz-sia/v3/pkg/util"
 )
 
@@ -474,17 +470,4 @@
 		return "", "", fmt.Errorf("Failed to determine domain/service from certificate: CommonName[%s], URIs[%v]", cert.Subject.CommonName, cert.URIs)
 	}
 	return cn[:idx], cn[idx+1:], nil
-<<<<<<< HEAD
-=======
-}
-
-// PrivateKeyFromPEMBytes returns a private key along with its type from its supplied
-// PEM representation.
-func PrivateKeyFromPEMBytes(privatePEMBytes []byte) (crypto.Signer, error) {
-	k, _, err := athenzutils.ExtractSignerInfo(privatePEMBytes)
-	if err != nil {
-		return nil, fmt.Errorf("Invalid private key bytes: %w", err)
-	}
-	return k, nil
->>>>>>> 83d581cf
 }